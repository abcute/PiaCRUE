# PiaAGI Cognitive Module Library (CML)

## Purpose

The Cognitive Module Library (CML) is a core component of the PiaAGI project. Its primary purpose is to define abstract interfaces and, eventually, provide foundational Python implementations for the various cognitive modules outlined in the [PiaAGI Cognitive Architecture](../../PiaAGI.md#4-the-piaagi-cognitive-architecture).

This library aims to:
1.  **Standardize Interfaces:** Provide common Python Abstract Base Classes (ABCs) for each cognitive module, ensuring that different implementations of a module can be used interchangeably within the broader PiaAGI framework.
2.  **Facilitate Modular Development:** Allow researchers and developers to focus on specific cognitive functions by working on individual modules.
3.  **Support Simulation and Experimentation:** Enable the construction of PiaAGI agent simulations by composing these modules, as demonstrated conceptually in `PiaAGI_Hub/conceptual_simulations/PiaAGI_Behavior_Example.py`.
4.  **Promote Code Reusability:** Offer well-documented and tested base components that can be extended or used directly in more complex AGI implementations.
5.  **Align with Theory:** Ensure that module designs and interfaces are closely mapped to the theoretical descriptions in the main `PiaAGI.md` document.

## Current Modules (Abstract Interfaces)

This initial version of the CML provides abstract base classes for the following modules:

1.  **`base_memory_module.py` (`BaseMemoryModule`)**:
    *   **Purpose:** Defines the fundamental interface common to all memory systems within PiaAGI. It outlines core operations like storing information, retrieving it based on queries, managing memory capacity, and handling forgetting.
    *   **PiaAGI.md Sections:** 3.1.1 (Memory Systems), 4.1.2 (Working Memory Module), 4.1.3 (Long-Term Memory Module).

2.  **`long_term_memory_module.py` (`LongTermMemoryModule`)**:
    *   **Purpose:** Extends `BaseMemoryModule` to define the interface for Long-Term Memory. LTM is the AGI's vast repository for semantic knowledge, episodic experiences, and procedural skills. This interface includes methods specific to these LTM sub-components.
    *   **PiaAGI.md Sections:** 3.1.1 (LTM details), 4.1.3 (Long-Term Memory Module).

3.  **`working_memory_module.py` (`WorkingMemoryModule`)**:
    *   **Purpose:** Extends `BaseMemoryModule` to define the interface for Working Memory. WM is a limited-capacity system for temporarily holding and actively processing information relevant to current tasks. It also conceptually includes functions of the Central Executive (attention, coordination).
    *   **PiaAGI.md Sections:** 3.1.1 (WM details), 3.1.2 (Attention and Cognitive Control/Central Executive), 4.1.2 (Working Memory Module).

<<<<<<< HEAD
4.  **`perception_module.py` (`PerceptionModule`)**:
    *   **Purpose:** Responsible for receiving raw sensory input (e.g., text, vision, audio), processing it, extracting features, and generating a structured perceptual representation for other modules. Crucial for grounding internal representations in external reality.
    *   **PiaAGI.md Sections:** 4.1.1 (Perception Module), 4.3 (Perception and World Modeling).

5.  **`motivational_system_module.py` (`MotivationalSystemModule`)**:
    *   **Purpose:** Manages the AGI's goals, drives, and overall motivation. It selects and prioritizes goals, influencing decision-making and behavior based on intrinsic and extrinsic factors.
    *   **PiaAGI.md Sections:** 3.3 (Motivational Systems and Intrinsic Goals), 4.1.6 (Motivational System Module).

6.  **`emotion_module.py` (`EmotionModule`)**:
    *   **Purpose:** Generates, processes, and modulates emotional states. Emotions influence perception, cognition, decision-making, and social interaction, enabling more nuanced and adaptive behavior.
    *   **PiaAGI.md Sections:** 3.4 (Computational Models of Emotion), 4.1.7 (Emotion Module).

7.  **`planning_decision_making_module.py` (`PlanningAndDecisionMakingModule`)**:
    *   **Purpose:** Handles higher-level cognitive functions like evaluating courses of action, forming plans to achieve goals, and making choices among alternatives. Integrates information from the World Model, Motivational System, Perception, and Emotion Modules.
    *   **PiaAGI.md Sections:** 4.1.8 (Planning and Decision-Making Module), 4.4 (Action Selection and Execution).

8.  **`self_model_module.py` (`SelfModelModule`)**:
    *   **Purpose:** Maintains a dynamic representation of the AGI itself, including its capabilities, limitations, internal states, interaction history, performance, and ethical framework. Crucial for metacognition, self-awareness, and self-improvement.
    *   **PiaAGI.md Sections:** 4.1.10 (Self-Model Module).
=======
4.  **[`PerceptionModule`](perception_module.py)**:
    *   **Purpose:** Handles the processing of raw sensory input from various modalities, transforming it into a format usable by other cognitive modules.
    *   **PiaAGI.md Sections:** 3.1.3 (Sensory Processing), 4.1.1 (Perception Module).

5.  **[`MotivationalSystemModule`](motivational_system_module.py)**:
    *   **Purpose:** Manages the agent's internal drives, needs, and goals. It is responsible for generating motivation and influencing goal selection.
    *   **PiaAGI.md Sections:** 3.2.1 (Drives, Needs, and Goals), 4.2.1 (Motivational System).

6.  **[`EmotionModule`](emotion_module.py)**:
    *   **Purpose:** Models and processes emotions, which play a crucial role in evaluating situations, influencing decision-making, and modulating behavior and cognitive processes.
    *   **PiaAGI.md Sections:** 3.2.2 (Emotional Processing), 4.2.2 (Emotion Module).

7.  **[`PlanningAndDecisionMakingModule`](planning_and_decision_making_module.py)**:
    *   **Purpose:** Responsible for generating possible actions, evaluating them, selecting an optimal action or sequence of actions (plan) to achieve current goals.
    *   **PiaAGI.md Sections:** 3.1.5 (Decision Making and Action Selection), 3.1.6 (Planning and Problem Solving), 4.1.5 (Planning and Decision-Making Module).

8.  **[`SelfModelModule`](self_model_module.py)**:
    *   **Purpose:** Maintains and updates the agent's internal representation of itself, including its own states, capabilities, beliefs, and history. This contributes to self-awareness and metacognitive abilities.
    *   **PiaAGI.md Sections:** 3.2.4 (Self-Reflection and Metacognition), 4.2.4 (Self-Model Module).

## Core Module Interfaces

(This section title can be considered if a more distinct separation from memory modules is desired in the future, but for now, the above list under "Current Modules" should suffice and maintain consistency.)
>>>>>>> 2be36c5a

## Future Development

The CML will be expanded to include interfaces and foundational implementations for other core PiaAGI cognitive modules, such as:
<<<<<<< HEAD
*   Attention Module (potentially integrated more deeply with Perception and Working Memory)
*   Learning Module(s) (various types, e.g., reinforcement, supervised, unsupervised)
=======
*   Attention Module
*   Learning Module(s)
>>>>>>> 2be36c5a
*   Behavior Generation Module
*   Theory of Mind (ToM) / Social Cognition Module
*   Communication Module (for language processing and generation)
*   World Model (though this might be more of a data structure and service used by many modules)

Contributions and collaborations are welcome as this library evolves.
```<|MERGE_RESOLUTION|>--- conflicted
+++ resolved
@@ -27,7 +27,6 @@
     *   **Purpose:** Extends `BaseMemoryModule` to define the interface for Working Memory. WM is a limited-capacity system for temporarily holding and actively processing information relevant to current tasks. It also conceptually includes functions of the Central Executive (attention, coordination).
     *   **PiaAGI.md Sections:** 3.1.1 (WM details), 3.1.2 (Attention and Cognitive Control/Central Executive), 4.1.2 (Working Memory Module).
 
-<<<<<<< HEAD
 4.  **`perception_module.py` (`PerceptionModule`)**:
     *   **Purpose:** Responsible for receiving raw sensory input (e.g., text, vision, audio), processing it, extracting features, and generating a structured perceptual representation for other modules. Crucial for grounding internal representations in external reality.
     *   **PiaAGI.md Sections:** 4.1.1 (Perception Module), 4.3 (Perception and World Modeling).
@@ -47,7 +46,6 @@
 8.  **`self_model_module.py` (`SelfModelModule`)**:
     *   **Purpose:** Maintains a dynamic representation of the AGI itself, including its capabilities, limitations, internal states, interaction history, performance, and ethical framework. Crucial for metacognition, self-awareness, and self-improvement.
     *   **PiaAGI.md Sections:** 4.1.10 (Self-Model Module).
-=======
 4.  **[`PerceptionModule`](perception_module.py)**:
     *   **Purpose:** Handles the processing of raw sensory input from various modalities, transforming it into a format usable by other cognitive modules.
     *   **PiaAGI.md Sections:** 3.1.3 (Sensory Processing), 4.1.1 (Perception Module).
@@ -71,18 +69,14 @@
 ## Core Module Interfaces
 
 (This section title can be considered if a more distinct separation from memory modules is desired in the future, but for now, the above list under "Current Modules" should suffice and maintain consistency.)
->>>>>>> 2be36c5a
 
 ## Future Development
 
 The CML will be expanded to include interfaces and foundational implementations for other core PiaAGI cognitive modules, such as:
-<<<<<<< HEAD
 *   Attention Module (potentially integrated more deeply with Perception and Working Memory)
 *   Learning Module(s) (various types, e.g., reinforcement, supervised, unsupervised)
-=======
 *   Attention Module
 *   Learning Module(s)
->>>>>>> 2be36c5a
 *   Behavior Generation Module
 *   Theory of Mind (ToM) / Social Cognition Module
 *   Communication Module (for language processing and generation)
